--- conflicted
+++ resolved
@@ -39,24 +39,6 @@
 
     Attributes
     ----------
-<<<<<<< HEAD
-<<<<<<< HEAD
-        parent: None/Node
-            The parent of the node.
-        children: list of Node
-            The children of the node.
-        data: list of string
-            The data stored on the node. Can be a key or a value.
-        siblings: dictionary
-            A dictionary of nodes that are siblings of this node. The
-            keys are the values of the nodes themselves. This is
-            used to keep track of which value the user has selected
-            if the parent of this node happens to be a key that can
-            take values from a list.
-
-=======
-=======
->>>>>>> 1249c4e1
     parent : None/Node 
         The parent of the node.
     children : list of Node
@@ -69,10 +51,6 @@
         used to keep track of which value the user has selected
         if the parent of this node happens to be a key that can
         take values from a list.
-<<<<<<< HEAD
->>>>>>> 56c506760fd38eb20d9ab479bf71e38c7ee4c43a
-=======
->>>>>>> 1249c4e1
     """
 
     def __init__(self, data, parent=None):
@@ -80,25 +58,11 @@
 
         Parameters
         ----------
-<<<<<<< HEAD
-<<<<<<< HEAD
-            data: list of string
-                The data that is intended to be stored on the node.
-            parent: Node
-                Another node which is the parent of this node. The
-                root node has parent set to None.
-=======
-=======
->>>>>>> 1249c4e1
         data : list of string
             The data that is intended to be stored on the node.
         parent : Node 
             Another node which is the parent of this node. The 
             root node has parent set to None.
-<<<<<<< HEAD
->>>>>>> 56c506760fd38eb20d9ab479bf71e38c7ee4c43a
-=======
->>>>>>> 1249c4e1
 
         Note
         ----
@@ -126,13 +90,6 @@
             of the form valx are leaf nodes and are not dictionaries
             themselves. If the keys have non-dictionary values then they
             have a leaf attached. And no leaf can have a child.
-<<<<<<< HEAD
-<<<<<<< HEAD
-
-=======
->>>>>>> 56c506760fd38eb20d9ab479bf71e38c7ee4c43a
-=======
->>>>>>> 1249c4e1
         """
         self.parent = parent
         self.children = []
@@ -205,20 +162,6 @@
 
     Parameters
     ----------
-<<<<<<< HEAD
-<<<<<<< HEAD
-        root: Node
-            Root node of the tree.
-        disabledNodes: list of Node
-            List of leaf nodes that are not editable currently.
-        typenodes: list of Node
-            List of nodes that correspond to keys that set container
-            types. Look at tardis configuration template. These are the
-            nodes that have values that can be set from a list.
-
-=======
-=======
->>>>>>> 1249c4e1
     root : Node
         Root node of the tree.
     disabledNodes : list of Node 
@@ -227,10 +170,6 @@
         List of nodes that correspond to keys that set container 
         types. Look at tardis configuration template. These are the
         nodes that have values that can be set from a list.
-<<<<<<< HEAD
->>>>>>> 56c506760fd38eb20d9ab479bf71e38c7ee4c43a
-=======
->>>>>>> 1249c4e1
     """
 
     def __init__(self, dictionary, parent=None):
@@ -238,24 +177,10 @@
 
         Parameters
         ----------
-<<<<<<< HEAD
-<<<<<<< HEAD
-            dictionary: dictionary
-                The dictionary that needs to be converted to the tree.
-            parent: None
-                Used to instantiate the QAbstractItemModel
-
-=======
-=======
->>>>>>> 1249c4e1
         dictionary : dictionary            
             The dictionary that needs to be converted to the tree.
         parent : None 
             Used to instantiate the QAbstractItemModel
-<<<<<<< HEAD
->>>>>>> 56c506760fd38eb20d9ab479bf71e38c7ee4c43a
-=======
->>>>>>> 1249c4e1
         """
         QtCore.QAbstractItemModel.__init__(self, parent)
 
@@ -420,24 +345,10 @@
 
         Parameters
         ----------
-<<<<<<< HEAD
-<<<<<<< HEAD
-            dictionary: dictionary
-                The dictionary that is to be converted to the tree.
-            root: Node
-                The root node of the tree.
-
-=======
-=======
->>>>>>> 1249c4e1
         dictionary : dictionary
             The dictionary that is to be converted to the tree.
         root : Node 
             The root node of the tree.
-<<<<<<< HEAD
->>>>>>> 56c506760fd38eb20d9ab479bf71e38c7ee4c43a
-=======
->>>>>>> 1249c4e1
         """
         # Construct tree with all nodes
         self.tree_from_node(dictionary, root)
