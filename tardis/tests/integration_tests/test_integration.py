import os

import yaml
import pytest
import matplotlib

matplotlib.use("Agg")
import matplotlib.pyplot as plt
from numpy.testing import assert_allclose

from tardis.io.atom_data.base import AtomData
from tardis.simulation import Simulation
from tardis.io.config_reader import Configuration

quantity_comparison = [
    (
        "/simulation/runner/last_line_interaction_in_id",
        "runner.last_line_interaction_in_id",
    ),
    (
        "/simulation/runner/last_line_interaction_out_id",
        "runner.last_line_interaction_out_id",
    ),
    (
        "/simulation/runner/last_line_interaction_shell_id",
        "runner.last_line_interaction_shell_id",
    ),
    ("/simulation/plasma/j_blues", "plasma.j_blues"),
    ("/simulation/plasma/j_blue_estimator", "plasma.j_blue_estimator"),
    (
        "/simulation/runner/packet_luminosity",
        "runner.packet_luminosity.cgs.value",
    ),
    (
        "/simulation/runner/montecarlo_virtual_luminosity",
        "runner.montecarlo_virtual_luminosity.cgs.value",
    ),
    ("/simulation/runner/output_nu", "runner.output_nu.cgs.value"),
    ("/simulation/plasma/ion_number_density", "plasma.ion_number_density"),
    ("/simulation/plasma/level_number_density", "plasma.level_number_density"),
    ("/simulation/plasma/electron_densities", "plasma.electron_densities"),
    ("/simulation/plasma/tau_sobolevs", "plasma.tau_sobolevs"),
    (
        "/simulation/plasma/transition_probabilities",
        "plasma.transition_probabilities",
    ),
    ("/simulation/model/t_radiative", "model.t_radiative.cgs.value"),
    ("/simulation/model/w", "model.w"),
    ("/simulation/runner/j_estimator", "runner.j_estimator"),
    ("/simulation/runner/nu_bar_estimator", "runner.nu_bar_estimator"),
    (
        "/simulation/plasma/j_blues_norm_factor",
        "plasma.j_blues_norm_factor.cgs.value",
    ),
    (
        "/simulation/plasma/luminosity_inner",
        "plasma.luminosity_inner.cgs.value",
    ),
]


@pytest.fixture(params=quantity_comparison)
def model_quantities(request):
    return request.param


@pytest.mark.skipif(
<<<<<<< HEAD
    not pytest.config.getvalue("integration-tests"),
=======
    'not config.getvalue("integration-tests")',
>>>>>>> cd8e4ba9
    reason="integration tests are not included in this run",
)
@pytest.mark.integration
class TestIntegration(object):
    """Slow integration test for various setups present in subdirectories of
    ``tardis/tests/integration_tests``.	
    """

    @classmethod
    @pytest.fixture(scope="class", autouse=True)
    def setup(self, request, reference, data_path):
        """
        This method does initial setup of creating configuration and performing
        a single run of integration test.
        """
        # Get capture manager
<<<<<<< HEAD
        capmanager = pytestconfig.pluginmanager.getplugin("capturemanager")
=======
        capmanager = request.config.pluginmanager.getplugin("capturemanager")
>>>>>>> cd8e4ba9

        # The last component in dirpath can be extracted as name of setup.
        self.name = data_path["setup_name"]

        self.config_file = os.path.join(
            data_path["config_dirpath"], "config.yml"
        )

        # A quick hack to use atom data per setup. Atom data is ingested from
        # local HDF or downloaded and cached from a url, depending on data_path
        # keys.
        atom_data_name = yaml.load(open(self.config_file), Loader=yaml.CLoader)[
            "atom_data"
        ]

        # Get the path to HDF file:
        atom_data_filepath = os.path.join(
            data_path["atom_data_path"], atom_data_name
        )

        # Load atom data file separately, pass it for forming tardis config.
        self.atom_data = AtomData.from_hdf(atom_data_filepath)

        # Check whether the atom data file in current run and the atom data
        # file used in obtaining the reference data are same.
        # TODO: hard coded UUID for kurucz atom data file, generalize it later.
        # kurucz_data_file_uuid1 = "5ca3035ca8b311e3bb684437e69d75d7"
        # assert self.atom_data.uuid1 == kurucz_data_file_uuid1

        # Create a Configuration through yaml file and atom data.
        tardis_config = Configuration.from_yaml(self.config_file)

        # Check whether current run is with less packets.
        if request.config.getoption("--less-packets"):
            less_packets = request.config.integration_tests_config[
                "less_packets"
            ]
            tardis_config["montecarlo"]["no_of_packets"] = less_packets[
                "no_of_packets"
            ]
            tardis_config["montecarlo"]["last_no_of_packets"] = less_packets[
                "last_no_of_packets"
            ]

        # We now do a run with prepared config and get the simulation object.
        self.result = Simulation.from_config(
            tardis_config, atom_data=self.atom_data
        )
        capmanager.suspend_global_capture(True)

        # If current test run is just for collecting reference data, store the
        # output model to HDF file, save it at specified path. Skip all tests.
        # Else simply perform the run and move further for performing
        # assertions.
        self.result.run()
        if request.config.getoption("--generate-reference"):
            ref_data_path = os.path.join(
                data_path["reference_path"], "{0}.h5".format(self.name)
            )
            if os.path.exists(ref_data_path):
                pytest.skip(
                    "Reference data {0} does exist and tests will not "
                    "proceed generating new data".format(ref_data_path)
                )
            self.result.to_hdf(file_path=ref_data_path)
            pytest.skip(
                "Reference data saved at {0}".format(
                    data_path["reference_path"]
                )
            )
        capmanager.resume_global_capture()

        # Get the reference data through the fixture.
        self.reference = reference

    def test_model_quantities(self, model_quantities):
        reference_quantity_name, tardis_quantity_name = model_quantities
        if reference_quantity_name not in self.reference:
            pytest.skip(
                "{0} not calculated in this run".format(reference_quantity_name)
            )
        reference_quantity = self.reference[reference_quantity_name]
        tardis_quantity = eval("self.result." + tardis_quantity_name)
        assert_allclose(tardis_quantity, reference_quantity)

    def plot_t_rad(self):
        plt.suptitle("Shell temperature for packets", fontweight="bold")
        figure = plt.figure()

        ax = figure.add_subplot(111)
        ax.set_xlabel("Shell id")
        ax.set_ylabel("t_rad")

        result_line = ax.plot(
            self.result.model.t_rad.cgs,
            color="blue",
            marker=".",
            label="Result",
        )
        reference_line = ax.plot(
            self.reference["/simulation/model/t_rad"],
            color="green",
            marker=".",
            label="Reference",
        )

        error_ax = ax.twinx()
        error_line = error_ax.plot(
            (
                1
                - self.result.model.t_rad.cgs.value
                / self.reference["/simulation/model/t_rad"]
            ),
            color="red",
            marker=".",
            label="Rel. Error",
        )
        error_ax.set_ylabel("Relative error (1 - result / reference)")

        lines = result_line + reference_line + error_line
        labels = [l.get_label() for l in lines]

        ax.legend(lines, labels, loc="lower left")
        return figure

    def test_spectrum(self, plot_object):
        plot_object.add(self.plot_spectrum(), "{0}_spectrum".format(self.name))

        assert_allclose(
            self.reference["/simulation/runner/spectrum/luminosity_density_nu"],
            self.result.runner.spectrum.luminosity_density_nu.cgs.value,
        )

        assert_allclose(
            self.reference["/simulation/runner/spectrum/wavelength"],
            self.result.runner.spectrum.wavelength.cgs.value,
        )

        assert_allclose(
            self.reference[
                "/simulation/runner/spectrum/luminosity_density_lambda"
            ],
            self.result.runner.spectrum.luminosity_density_lambda.cgs.value,
        )

    def plot_spectrum(self):

        # `ldl_` prefixed variables associated with `luminosity_density_lambda`.
        # Axes of subplot are extracted, if we wish to make multiple plots
        # for different spectrum quantities all in one figure.
        gs = plt.GridSpec(2, 1, height_ratios=[3, 1])

        spectrum_ax = plt.subplot(gs[0])

        spectrum_ax.set_ylabel("Flux [cgs]")
        deviation = 1 - (
            self.result.runner.spectrum.luminosity_density_lambda.cgs.value
            / self.reference[
                "/simulation/runner/spectrum/luminosity_density_lambda"
            ]
        )

        spectrum_ax.plot(
            self.reference["/simulation/runner/spectrum/wavelength"],
            self.reference[
                "/simulation/runner/spectrum/luminosity_density_lambda"
            ],
            color="black",
        )

        spectrum_ax.plot(
            self.reference["/simulation/runner/spectrum/wavelength"],
            self.result.runner.spectrum.luminosity_density_lambda.cgs.value,
            color="red",
        )
        spectrum_ax.set_xticks([])
        deviation_ax = plt.subplot(gs[1])
        deviation_ax.plot(
            self.reference["/simulation/runner/spectrum/wavelength"],
            deviation,
            color="black",
        )
        deviation_ax.set_xlabel("Wavelength [Angstrom]")

        return plt.gcf()<|MERGE_RESOLUTION|>--- conflicted
+++ resolved
@@ -65,11 +65,7 @@
 
 
 @pytest.mark.skipif(
-<<<<<<< HEAD
-    not pytest.config.getvalue("integration-tests"),
-=======
     'not config.getvalue("integration-tests")',
->>>>>>> cd8e4ba9
     reason="integration tests are not included in this run",
 )
 @pytest.mark.integration
@@ -86,11 +82,7 @@
         a single run of integration test.
         """
         # Get capture manager
-<<<<<<< HEAD
-        capmanager = pytestconfig.pluginmanager.getplugin("capturemanager")
-=======
         capmanager = request.config.pluginmanager.getplugin("capturemanager")
->>>>>>> cd8e4ba9
 
         # The last component in dirpath can be extracted as name of setup.
         self.name = data_path["setup_name"]
